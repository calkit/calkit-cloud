--- conflicted
+++ resolved
@@ -2,11 +2,7 @@
 
 import uuid
 from datetime import datetime
-<<<<<<< HEAD
-from typing import Literal
-=======
-from typing import Union
->>>>>>> 88a2428b
+from typing import Literal, Union
 
 from app import utcnow
 from pydantic import EmailStr, computed_field
@@ -14,13 +10,6 @@
 from sqlmodel import Field, Relationship, SQLModel
 
 
-<<<<<<< HEAD
-class Account(SQLModel):
-    id: uuid.UUID
-    name: str  # All lowercase, no spaces, etc.
-    display_name: str
-    github_name: str
-=======
 class Account(SQLModel, table=True):
     id: uuid.UUID = Field(default_factory=uuid.uuid4, primary_key=True)
     name: str = Field(min_length=2, max_length=64, unique=True)
@@ -43,7 +32,6 @@
             return "org"
         else:
             raise ValueError("Account is neither a user nor org account")
->>>>>>> 88a2428b
 
 
 # Shared properties
@@ -130,14 +118,6 @@
 class UsersPublic(SQLModel):
     data: list[UserPublic]
     count: int
-
-
-<<<<<<< HEAD
-class Org(SQLModel):
-    name: str
-    display_name: str
-    subscription_id: uuid.UUID
-    github_name: str
 
 # Track user membership in an org
 class UserOrgMembership(SQLModel):
@@ -185,7 +165,6 @@
 class UserSubscription(SQLModel):
     user_id: uuid.UUID
     subscription_id: uuid.UUID
-=======
 class Org(SQLModel, table=True):
     id: uuid.UUID = Field(default_factory=uuid.uuid4, primary_key=True)
     display_name: str = Field(min_length=2, max_length=255)
@@ -196,7 +175,6 @@
     @property
     def owned_projects(self) -> list["Project"]:
         return self.account.owned_projects
->>>>>>> 88a2428b
 
 
 # Shared properties
@@ -258,11 +236,7 @@
 
 
 class ProjectBase(SQLModel):
-<<<<<<< HEAD
-    name: str = Field(min_length=1, max_length=255)
-=======
     name: str = Field(min_length=4, max_length=255)
->>>>>>> 88a2428b
     title: str = Field(min_length=4, max_length=255)
     description: str | None = Field(
         default=None, min_length=0, max_length=2048
@@ -278,29 +252,13 @@
 
 class Project(ProjectBase, table=True):
     id: uuid.UUID = Field(default_factory=uuid.uuid4, primary_key=True)
-<<<<<<< HEAD
-    owner_user_id: uuid.UUID = Field(foreign_key="user.id", nullable=True)
-    owner_org_id: uuid.UUID = Field(foreign_key="org.id", nullable=True)
-    # Relationships
-    owner: User | None = Relationship(back_populates="owned_projects")
-    org: Org | None = Relationship(back_populates="projects")
-=======
     owner_account_id: uuid.UUID = Field(foreign_key="account.id")
     # Relationships
     owner_account: Account = Relationship(back_populates="owned_projects")
->>>>>>> 88a2428b
     questions: list["Question"] = Relationship(back_populates="project")
 
     @computed_field
     @property
-<<<<<<< HEAD
-    def owner_github_username(self) -> str | None:
-        if self.owner_user_id is not None:
-            return self.owner.github_username
-        elif self.owner_org_id is not None:
-            return self.org.github_name
-
-=======
     def owner_account_name(self) -> str:
         return self.owner_account.name
 
@@ -320,7 +278,6 @@
             return self.owner_account.user
         elif self.owner_account_type == "org":
             return self.owner_account.org
->>>>>>> 88a2428b
 
 
 class ProjectPublic(ProjectBase):
