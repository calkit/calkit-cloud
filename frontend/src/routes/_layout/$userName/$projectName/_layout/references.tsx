import {
  Box,
  Flex,
  Heading,
  useColorModeValue,
  Spinner,
  Text,
  Icon,
  Table,
  Thead,
  Tbody,
  Tr,
  Th,
  Td,
  TableContainer,
  Link,
  useDisclosure,
} from "@chakra-ui/react"
import { createFileRoute } from "@tanstack/react-router"
import { useQuery } from "@tanstack/react-query"
import { IoLibraryOutline } from "react-icons/io5"
import { FiFile } from "react-icons/fi"
import { useState } from "react"

import { ProjectsService, type ReferenceEntry } from "../../../../../client"
import FileViewModal from "../../../../../components/References/FileViewModal"
import { BsFilePdf } from "react-icons/bs"

export const Route = createFileRoute(
  "/_layout/$userName/$projectName/_layout/references",
)({
  component: References,
})

interface ReferenceEntryTableProps {
  referenceEntry: ReferenceEntry
}

function ReferenceEntryTable({ referenceEntry }: ReferenceEntryTableProps) {
  return (
    <TableContainer mb={6} whiteSpace="wrap">
      <Table variant="simple" size="sm">
        <Thead>
          <Tr>
            <Th width={"100px"}>Property</Th>
            <Th>Value</Th>
          </Tr>
        </Thead>
        <Tbody>
          {referenceEntry.attrs
            ? Object.entries(referenceEntry.attrs).map(([k, v]) => (
                <Tr key={k}>
                  <Td>{k}</Td>
                  <Td>{String(v)}</Td>
                </Tr>
              ))
            : ""}
        </Tbody>
      </Table>
    </TableContainer>
  )
}

function References() {
  const secBgColor = useColorModeValue("ui.secondary", "ui.darkSlate")
  const { userName, projectName } = Route.useParams()
  const {
    isPending,
    error,
    data: allReferences,
  } = useQuery({
    queryKey: ["projects", userName, projectName, "references"],
    queryFn: () =>
      ProjectsService.getProjectReferences({
        ownerName: userName,
        projectName: projectName,
      }),
  })
  const fileViewModal = useDisclosure()
  const [selectedEntry, setSelectedEntry] = useState<ReferenceEntry>()
  const handleLinkClick = (entry: ReferenceEntry) => {
    if (!entry.url) {
      return
    }
    setSelectedEntry(entry)
    fileViewModal.onOpen()
  }

  return (
    <>
      {isPending ? (
        <Flex justify="center" align="center" height="full" width="full">
          <Spinner size="xl" color="ui.main" />
        </Flex>
      ) : (
        <>
          {error ? (
            <Box>
              <Text>Could not read references</Text>
            </Box>
          ) : (
<<<<<<< HEAD
            <Flex width="full">
=======
            <Flex width={"full"}>
              <FileViewModal
                isOpen={fileViewModal.isOpen}
                onClose={fileViewModal.onClose}
                entry={selectedEntry}
              />
>>>>>>> 88132b83
              {/* References table of contents */}
              <Box>
                <Box
                  maxH={"80%"}
                  overflowY="auto"
                  minW={"200px"}
                  px={0}
                  py={2}
                  mr={6}
                  mt={0}
                  pl={3}
                  pb={2}
                  borderRadius="lg"
                  bg={secBgColor}
                  borderWidth={0}
                  position="sticky"
                  top={55}
                >
                  <Heading size="md" mb={1}>
                    References
                  </Heading>
                  {allReferences?.map((references) => (
                    <Box key={references.path}>
                      <Link href={`#${references.path}`}>
                        <Flex alignItems="center">
                          <Icon mr={1} as={IoLibraryOutline} />
                          <Text>{references.path}</Text>
                        </Flex>
                      </Link>
                      {references ? (
                        <>
                          {references.entries?.map((entry) => (
                            <Link
                              key={entry.key}
                              href={`#${references.path}${entry.key}`}
                            >
                              <Flex ml={3} alignItems="center">
                                <Icon
                                  as={entry.url ? BsFilePdf : FiFile}
                                  mr={1}
                                  onClick={() => handleLinkClick(entry)}
                                />
                                <Text>{entry.key}</Text>
                              </Flex>
                            </Link>
                          ))}
                        </>
                      ) : (
                        ""
                      )}
                    </Box>
                  ))}
                </Box>
              </Box>
              {/* A view for all the reference items' content */}
              <Box pr={4}>
                {allReferences?.map((references) => (
                  <Box key={references.path} mb={4}>
                    <Heading size="md" id={references.path} mb={2}>
                      {references.path}
                    </Heading>
                    {references.entries?.map((entry) => (
                      <Box key={entry.key}>
                        <Flex alignItems="center" mb={2}>
                          <Heading size="sm" id={references.path + entry.key}>
                            {entry.key}
                          </Heading>
<<<<<<< HEAD
                          <Text ml={1} fontSize="sm">
                            {entry.file_path ? `(${entry.file_path})` : ""}
=======
                          <Text ml={1} fontSize={"sm"}>
                            {entry.file_path ? (
                              <Link
                                onClick={() => {
                                  handleLinkClick(entry)
                                }}
                              >
                                {`(${entry.file_path})`}
                              </Link>
                            ) : (
                              ""
                            )}
>>>>>>> 88132b83
                          </Text>
                        </Flex>
                        <ReferenceEntryTable referenceEntry={entry} />
                      </Box>
                    ))}
                  </Box>
                ))}
              </Box>
            </Flex>
          )}
        </>
      )}
    </>
  )
}<|MERGE_RESOLUTION|>--- conflicted
+++ resolved
@@ -99,16 +99,13 @@
               <Text>Could not read references</Text>
             </Box>
           ) : (
-<<<<<<< HEAD
-            <Flex width="full">
-=======
+
             <Flex width={"full"}>
               <FileViewModal
                 isOpen={fileViewModal.isOpen}
                 onClose={fileViewModal.onClose}
                 entry={selectedEntry}
               />
->>>>>>> 88132b83
               {/* References table of contents */}
               <Box>
                 <Box
@@ -176,10 +173,7 @@
                           <Heading size="sm" id={references.path + entry.key}>
                             {entry.key}
                           </Heading>
-<<<<<<< HEAD
-                          <Text ml={1} fontSize="sm">
-                            {entry.file_path ? `(${entry.file_path})` : ""}
-=======
+
                           <Text ml={1} fontSize={"sm"}>
                             {entry.file_path ? (
                               <Link
@@ -192,7 +186,6 @@
                             ) : (
                               ""
                             )}
->>>>>>> 88132b83
                           </Text>
                         </Flex>
                         <ReferenceEntryTable referenceEntry={entry} />
